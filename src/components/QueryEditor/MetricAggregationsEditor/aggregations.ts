--- conflicted
+++ resolved
@@ -134,11 +134,8 @@
   type: 'raw_document';
   settings?: {
     size?: string;
-<<<<<<< HEAD
     order?: string;
-=======
     useTimeRange: boolean;
->>>>>>> 89b627e2
   };
 }
 
@@ -146,11 +143,8 @@
   type: 'raw_data';
   settings?: {
     size?: string;
-<<<<<<< HEAD
     order?: string;
-=======
     useTimeRange: boolean;
->>>>>>> 89b627e2
   };
 }
 

import { Flavor, MetricsConfiguration } from '../../../types';
import {
  isMetricAggregationWithField,
  isPipelineAggregationWithMultipleBucketPaths,
  MetricAggregation,
  PipelineMetricAggregationType,
} from './aggregations';
import { defaultPipelineVariable } from './SettingsEditor/BucketScriptSettingsEditor/utils';

export const metricAggregationConfig: MetricsConfiguration = {
  count: {
    label: 'Count',
    requiresField: false,
    isPipelineAgg: false,
    supportsMissing: false,
    supportsMultipleBucketPaths: false,
    hasSettings: false,
    hasMeta: false,
    supportsInlineScript: false,
    defaults: {},
  },
  avg: {
    label: 'Average',
    requiresField: true,
    supportsInlineScript: true,
    supportsMissing: true,
    isPipelineAgg: false,
    supportsMultipleBucketPaths: false,
    hasSettings: true,
    hasMeta: false,
    defaults: {},
  },
  sum: {
    label: 'Sum',
    requiresField: true,
    supportsInlineScript: true,
    supportsMissing: true,
    isPipelineAgg: false,
    supportsMultipleBucketPaths: false,
    hasSettings: true,
    hasMeta: false,
    defaults: {},
  },
  max: {
    label: 'Max',
    requiresField: true,
    supportsInlineScript: true,
    supportsMissing: true,
    isPipelineAgg: false,
    supportsMultipleBucketPaths: false,
    hasSettings: true,
    hasMeta: false,
    defaults: {},
  },
  min: {
    label: 'Min',
    requiresField: true,
    supportsInlineScript: true,
    supportsMissing: true,
    isPipelineAgg: false,
    supportsMultipleBucketPaths: false,
    hasSettings: true,
    hasMeta: false,
    defaults: {},
  },
  extended_stats: {
    label: 'Extended Stats',
    requiresField: true,
    supportsMissing: true,
    supportsInlineScript: true,
    isPipelineAgg: false,
    supportsMultipleBucketPaths: false,
    hasSettings: true,
    hasMeta: true,
    defaults: {
      meta: {
        std_deviation_bounds_lower: true,
        std_deviation_bounds_upper: true,
      },
    },
  },
  percentiles: {
    label: 'Percentiles',
    requiresField: true,
    supportsMissing: true,
    supportsInlineScript: true,
    isPipelineAgg: false,
    supportsMultipleBucketPaths: false,
    hasSettings: true,
    hasMeta: false,
    defaults: {
      settings: {
        percents: ['25', '50', '75', '95', '99'],
      },
    },
  },
  cardinality: {
    label: 'Unique Count',
    requiresField: true,
    supportsMissing: true,
    isPipelineAgg: false,
    supportsMultipleBucketPaths: false,
    hasSettings: true,
    supportsInlineScript: false,
    hasMeta: false,
    defaults: {},
  },
  moving_avg: {
    label: 'Moving Average',
    requiresField: true,
    isPipelineAgg: true,
    supportsMissing: false,
    supportsMultipleBucketPaths: false,
    hasSettings: true,
    supportsInlineScript: false,
    hasMeta: false,
    defaults: {
      settings: {
        model: 'simple',
        window: 5,
      },
    },
  },
  moving_fn: {
    label: 'Moving Function',
    requiresField: true,
    isPipelineAgg: true,
    supportsMultipleBucketPaths: false,
    supportsInlineScript: false,
    supportsMissing: false,
    hasMeta: false,
    hasSettings: true,
    defaults: {},
    versionRange: {
      [Flavor.Elasticsearch]: '>=7.0.0',
    },
  },
  derivative: {
    label: 'Derivative',
    requiresField: true,
    isPipelineAgg: true,
    supportsMissing: false,
    supportsMultipleBucketPaths: false,
    hasSettings: true,
    supportsInlineScript: false,
    hasMeta: false,
    defaults: {},
  },
  cumulative_sum: {
    label: 'Cumulative Sum',
    requiresField: true,
    isPipelineAgg: true,
    supportsMissing: false,
    supportsMultipleBucketPaths: false,
    hasSettings: true,
    supportsInlineScript: false,
    hasMeta: false,
    defaults: {},
  },
  bucket_script: {
    label: 'Bucket Script',
    requiresField: false,
    isPipelineAgg: true,
    supportsMissing: false,
    supportsMultipleBucketPaths: true,
    hasSettings: true,
    supportsInlineScript: false,
    hasMeta: false,
    defaults: {
      pipelineVariables: [defaultPipelineVariable()],
    },
  },
  raw_document: {
    label: 'Raw Document (legacy)',
    requiresField: false,
    isSingleMetric: true,
    isPipelineAgg: false,
    supportsMissing: false,
    supportsMultipleBucketPaths: false,
    hasSettings: true,
    supportsInlineScript: false,
    hasMeta: false,
    defaults: {
      settings: {
        size: '500',
<<<<<<< HEAD
        order: 'desc',
=======
        useTimeRange: true,
>>>>>>> 89b627e2
      },
    },
  },
  raw_data: {
    label: 'Raw Data',
    requiresField: false,
    isSingleMetric: true,
    isPipelineAgg: false,
    supportsMissing: false,
    supportsMultipleBucketPaths: false,
    hasSettings: true,
    supportsInlineScript: false,
    hasMeta: false,
    defaults: {
      settings: {
        size: '500',
<<<<<<< HEAD
        order: 'desc',
=======
        useTimeRange: true,
>>>>>>> 89b627e2
      },
    },
  },
  logs: {
    label: 'Logs',
    requiresField: false,
    isPipelineAgg: false,
    supportsMissing: false,
    supportsMultipleBucketPaths: false,
    hasSettings: false,
    supportsInlineScript: false,
    hasMeta: false,
    defaults: {},
  },
};

interface PipelineOption {
  label: string;
  default?: string | number | boolean;
}

type PipelineOptions = {
  [K in PipelineMetricAggregationType]: PipelineOption[];
};

export const pipelineOptions: PipelineOptions = {
  moving_avg: [
    { label: 'window', default: 5 },
    { label: 'model', default: 'simple' },
    { label: 'predict' },
    { label: 'minimize', default: false },
  ],
  moving_fn: [{ label: 'window', default: 5 }, { label: 'script' }],
  derivative: [{ label: 'unit' }],
  cumulative_sum: [{ label: 'format' }],
  bucket_script: [],
};

/**
 * Given a metric `MetricA` and an array of metrics, returns all children of `MetricA`.
 * `MetricB` is considered a child of `MetricA` if `MetricA` is referenced by `MetricB` in it's `field` attribute
 * (`MetricA.id === MetricB.field`) or in it's pipeline aggregation variables (for bucket_scripts).
 * @param metric
 * @param metrics
 */
export const getChildren = (metric: MetricAggregation, metrics: MetricAggregation[]): MetricAggregation[] => {
  const children = metrics.filter(m => {
    // TODO: Check this.
    if (isPipelineAggregationWithMultipleBucketPaths(m)) {
      return m.pipelineVariables?.some(pv => pv.pipelineAgg === metric.id);
    }

    return isMetricAggregationWithField(m) && metric.id === m.field;
  });

  return [...children, ...children.flatMap(child => getChildren(child, metrics))];
};

// TODO: Define better types for the following
export const orderOptions = [
  { label: 'Descending', value: 'desc' },
  { label: 'Ascending', value: 'asc' },
];<|MERGE_RESOLUTION|>--- conflicted
+++ resolved
@@ -183,11 +183,8 @@
     defaults: {
       settings: {
         size: '500',
-<<<<<<< HEAD
         order: 'desc',
-=======
         useTimeRange: true,
->>>>>>> 89b627e2
       },
     },
   },
@@ -204,11 +201,8 @@
     defaults: {
       settings: {
         size: '500',
-<<<<<<< HEAD
         order: 'desc',
-=======
         useTimeRange: true,
->>>>>>> 89b627e2
       },
     },
   },
